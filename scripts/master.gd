extends Node2D

# Master script - Central game controller
# Manages loading/unloading of nodes and handles player input

# Component references
var signal_manager: Node
var input_handler: Node
var physics_manager: Node
var sound_manager: Node
var current_board: Node
var player_entity: Node

# Game state
var game_running: bool = false
var components_loaded: Dictionary = {}

# Signals
signal game_started
signal game_paused
signal game_stopped
signal component_loaded(component_name)
signal component_unloaded(component_name)

func _ready():
	"""Initialize game systems"""
	# print("Master script initializing...")
	
	# Load screen manager first (required by other components)
	load_component("screen_manager")
	
	# Load core components in order
	load_component("signal_manager")
	load_component("input_handler")
	load_component("physics_manager")
<<<<<<< HEAD
	
	# Load space board
	load_space_board()
=======
>>>>>>> e16bbf6f
	
	# Load camera component
	load_camera_component()
	
	# Load debug component for testing
	load_debug_component()
	
	# Spawn player immediately
	spawn_player()
	
	# Connect to signals
	if signal_manager:
		_connect_signals()
	
	# Connect to input handler signals
	if input_handler:
		_connect_input_signals()
	
	# Connect player to mouse click signals after all components are loaded
	if player_entity and signal_manager:
		if signal_manager.has_signal("mouse_clicked_signal"):
			signal_manager.connect("mouse_clicked_signal", player_entity._on_mouse_clicked)
			# print("MASTER: Connected player to mouse click signal")
	
	# print("Master script ready!")

func _process(delta):
	"""Main game loop"""
	if not game_running:
		return
	
	# Handle input
	handle_input()
	
	# Process game logic
	process_game_logic(delta)

func load_component(component_name: String) -> Node:
	"""Load a game component dynamically"""
	
	# Check if already loaded
	if components_loaded.has(component_name):
		print("Component ", component_name, " already loaded")
		return components_loaded[component_name]
	
	# Determine component path and script
	var component_path = ""
	var component_script = ""
	
	match component_name:
		"screen_manager":
			component_path = "res://scripts/screen_manager.gd"
			component_script = "res://scripts/screen_manager.gd"
		"signal_manager":
			component_path = "res://scripts/signal_manager.gd"
			component_script = "res://scripts/signal_manager.gd"
		"input_handler":
			component_path = "res://scripts/input_handler.gd"
			component_script = "res://scripts/input_handler.gd"
		"physics_manager":
			component_path = "res://scripts/physics.gd"
			component_script = "res://scripts/physics.gd"
		"sound_manager":
			component_path = "res://scripts/sound_manager.gd"
			component_script = "res://scripts/sound_manager.gd"
		_:
			print("Unknown component: ", component_name)
			return null
	
	# Create component node
	var component_node = Node.new()
	component_node.name = component_name
	component_node.set_script(load(component_script))
	
	# Add to scene tree
	add_child(component_node)
	components_loaded[component_name] = component_node
	
	# Store reference
	match component_name:
		"signal_manager":
			signal_manager = component_node
		"input_handler":
			input_handler = component_node
		"physics_manager":
			physics_manager = component_node
		"sound_manager":
			sound_manager = component_node
	
	# print("Loaded component: ", component_name)
	emit_signal("component_loaded", component_name)
	return component_node

func unload_component(component_name: String):
	"""Unload a game component"""
	
	if not components_loaded.has(component_name):
		print("Component ", component_name, " not loaded")
		return
	
	var component_node = components_loaded[component_name]
	
	# Remove from scene tree
	if is_instance_valid(component_node):
		component_node.queue_free()
	
	# Remove from loaded components
	components_loaded.erase(component_name)
	
	# Clear reference
	match component_name:
		"signal_manager":
			signal_manager = null
		"input_handler":
			input_handler = null
		"physics_manager":
			physics_manager = null
		"sound_manager":
			sound_manager = null
	
	print("Unloaded component: ", component_name)
	emit_signal("component_unloaded", component_name)

func handle_input():
	"""Process player input"""
	if not input_handler:
		return
	
	# Get input from handler
	var movement_input = input_handler.get_movement_input()
	var ui_input = input_handler.get_ui_input()
	
	# Process input based on game state
	if player_entity and game_running:
		# Send movement input to player
		if movement_input != Vector2.ZERO:
			player_entity.move(movement_input)
		
		# Handle shooting input separately
		if input_handler.is_shooting():
			var shooting_direction = input_handler.get_shooting_input_from_position(player_entity.global_position)
			if shooting_direction != Vector2.ZERO:
				player_entity.shoot(shooting_direction)
	
	# Handle UI input
	if ui_input:
		_process_ui_input(ui_input)

func spawn_entity(entity_type: String, position: Vector2) -> Node:
	"""Spawn a game entity at specified position"""
	
	# print("Spawning entity: ", entity_type, " at ", position)
	
	# Determine entity scene and script
	var entity_scene_path = ""
	var entity_script_path = ""
	
	match entity_type:
		"player":
			entity_scene_path = "res://scenes/player.tscn"
		"bullet":
			# Create bullet entity directly from script
			var bullet = Node2D.new()
			bullet.name = "Bullet"
			bullet.set_script(load("res://scripts/bullet.gd"))
			bullet.global_position = position
			add_child(bullet)
			
			# Register bullet with signal manager
			if signal_manager:
				signal_manager.register_entity(bullet)
			
			# print("MASTER: Bullet entity created at ", position)
			return bullet
		"asteroid":
			entity_scene_path = "res://scenes/asteroid.tscn"
		"hunter":
			entity_scene_path = "res://scenes/hunter.tscn"
		"player_bullet":
			entity_scene_path = "res://scenes/player_bullet.tscn"
		"hunter_bullet":
			entity_scene_path = "res://scenes/hunter_bullet.tscn"
		_:
			print("Unknown entity type: ", entity_type)
			return null
	
	# Load and instantiate entity
	var entity_scene = load(entity_scene_path)
	if not entity_scene:
		print("Failed to load entity scene: ", entity_scene_path)
		return null
	
	var entity_instance = entity_scene.instantiate()
	entity_instance.global_position = position
	
	# Add to current board or directly to scene tree
	if current_board:
		current_board.add_child(entity_instance)
	else:
		add_child(entity_instance)
	
	# Store reference if it's the player
	if entity_type == "player":
		player_entity = entity_instance
	
	# Emit spawn signal
	if signal_manager:
		signal_manager.emit_signal("entity_spawned_signal", entity_type, position)
	
	return entity_instance

func despawn_entity(entity_id: int):
	"""Remove an entity from the game"""
	
	# Find entity by ID (implementation depends on entity ID system)
	print("Despawning entity ID: ", entity_id)
	
	# This would need to be implemented based on how we track entities
	# For now, this is a placeholder

func spawn_player():
	"""Spawn the player entity"""
	
	# print("MASTER: Spawning player...")
	
	# Create player entity directly (no scene file needed yet)
	var player = Node2D.new()
	player.name = "Player"
	player.set_script(load("res://scripts/player.gd"))
	player.position = Vector2(0, 0)  # Origin point (0,0)
	
	# Add to scene tree
	add_child(player)
	player_entity = player
	
	# Set camera to follow player
	var camera = get_node_or_null("Camera2D")
	if camera and camera.has_method("set_player_target"):
		camera.set_player_target(player)
		# print("MASTER: Camera set to follow player")
	
	# Emit spawn signal
	if signal_manager:
		signal_manager.emit_entity_spawned_signal("player", player.position)
	
	# print("MASTER: Player spawned at origin: ", player.position)

func start_game():
	"""Start the game"""
	# print("Starting game...")
	game_running = true
	
	emit_signal("game_started")

func pause_game():
	"""Pause the game"""
	# print("Pausing game...")
	game_running = false
	emit_signal("game_paused")

func stop_game():
	"""Stop the game"""
	# print("Stopping game...")
	game_running = false
	emit_signal("game_stopped")

func process_game_logic(delta: float):
	"""Process main game logic"""
	
	# Update board
	if current_board and current_board.has_method("_process"):
		current_board._process(delta)
	
	# Update physics
	if physics_manager and physics_manager.has_method("_process"):
		physics_manager._process(delta)

func _connect_signals():
	"""Connect to signal manager signals"""
	
	if not signal_manager:
		return
	
	# Connect universal signals
	if signal_manager.has_signal("collision_signal"):
		signal_manager.connect("collision_signal", _on_collision_signal)
	
	if signal_manager.has_signal("entity_destroyed_signal"):
		signal_manager.connect("entity_destroyed_signal", _on_entity_destroyed_signal)

func _connect_input_signals():
	"""Connect to input handler signals"""
	
	if not input_handler:
		return
	
	# Connect input signals
	if input_handler.has_signal("movement_input_changed"):
		input_handler.connect("movement_input_changed", _on_movement_input_changed)
	
	if input_handler.has_signal("key_pressed"):
		input_handler.connect("key_pressed", _on_key_pressed)
	
	if input_handler.has_signal("key_released"):
		input_handler.connect("key_released", _on_key_released)
	
	if input_handler.has_signal("ui_action"):
		input_handler.connect("ui_action", _on_ui_action)
	
	# print("MASTER: Input signals connected!")

func _on_movement_input_changed(direction: Vector2):
	"""Handle movement input changes"""
	
	# print("MASTER: Movement input changed: ", direction)
	
	# Broadcast movement input to interested components
	var ui_node = get_node_or_null("UI")
	if ui_node:
		var debug_ui = ui_node.get_node_or_null("DebugUI")
		if debug_ui and debug_ui.has_method("on_movement_input_changed"):
			debug_ui.on_movement_input_changed(direction)

func _on_key_pressed(key_name: String):
	"""Handle key press events"""
	
	# print("MASTER: Key pressed: ", key_name)
	
	# Broadcast key press to interested components
	var ui_node = get_node_or_null("UI")
	if ui_node:
		var debug_ui = ui_node.get_node_or_null("DebugUI")
		if debug_ui and debug_ui.has_method("on_key_pressed"):
			debug_ui.on_key_pressed(key_name)

func _on_key_released(key_name: String):
	"""Handle key release events"""
	
	# print("MASTER: Key released: ", key_name)
	
	# Broadcast key release to interested components
	var ui_node = get_node_or_null("UI")
	if ui_node:
		var debug_ui = ui_node.get_node_or_null("DebugUI")
		if debug_ui and debug_ui.has_method("on_key_released"):
			debug_ui.on_key_released(key_name)

func _on_ui_action(action: String):
	"""Handle UI action events"""
	
	# print("MASTER: UI action: ", action)
	
	# Handle debug test action
	if action == "debug_test":
		var ui_node = get_node_or_null("UI")
		if ui_node:
			var debug_ui = ui_node.get_node_or_null("DebugUI")
			if debug_ui and debug_ui.has_method("on_debug_key_pressed"):
				debug_ui.on_debug_key_pressed()
	else:
		_process_ui_input(action)

func _on_collision_signal(entity_a: Node, entity_b: Node, damage_vector: Vector2):
	"""Handle universal collision signal"""
	
	print("Collision detected between ", entity_a.name, " and ", entity_b.name)
	
	# Physics manager handles collision damage automatically through signal connections

func _on_entity_destroyed_signal(entity: Node, explosion_radius: float):
	"""Handle entity destruction"""
	
	print("Entity destroyed: ", entity.name, " with explosion radius: ", explosion_radius)
	
	# Physics manager handles explosion damage automatically through signal connections

func load_debug_component():
	"""Load debug UI component for testing"""
	
	# print("MASTER: Loading debug component...")
	
	# Load UI component from scene file
	var ui_scene = load("res://components/ui.tscn")
	if ui_scene:
		var ui_instance = ui_scene.instantiate()
		add_child(ui_instance)
		# print("MASTER: UI component loaded from scene file")
		
		# Connect debug UI to collision signals
		var debug_ui = ui_instance.get_node_or_null("DebugUI")
		if debug_ui and signal_manager:
			signal_manager.connect("collision_signal", debug_ui.on_collision_signal_received)
			# print("MASTER: Debug UI signals connected")
	else:
		print("MASTER: Failed to load UI scene file")
		return
	
	# print("MASTER: Debug component loaded successfully!")

func load_space_board():
	"""Load space board component"""
	
	print("MASTER: Loading space board...")
	
	# Create space board directly from script
	var space_board = Node2D.new()
	space_board.name = "SpaceBoard"
	space_board.set_script(load("res://scripts/space_board.gd"))
	
	# Add to scene tree
	add_child(space_board)
	current_board = space_board
	
	print("MASTER: Space board loaded successfully!")

func load_camera_component():
	"""Load camera component"""
	
	# print("MASTER: Loading camera component...")
	
	# Load camera component from scene file
	var camera_scene = load("res://components/camera2d.tscn")
	if camera_scene:
		var camera_instance = camera_scene.instantiate()
		add_child(camera_instance)
		# print("MASTER: Camera component loaded from scene file")
	else:
		print("MASTER: Failed to load camera scene file")

func unload_debug_component():
	"""Unload debug UI component before closing"""
	
	print("MASTER: Unloading debug component...")
	
	var ui_node = get_node_or_null("UI")
	if ui_node:
		var debug_ui = ui_node.get_node_or_null("DebugUI")
		if debug_ui:
			# Disconnect signals
			if signal_manager:
				signal_manager.disconnect("collision_signal", debug_ui.on_collision_signal_received)
			
			# Call cleanup
			if debug_ui.has_method("cleanup"):
				debug_ui.cleanup()
		
		# Remove entire UI node
		ui_node.queue_free()
		print("MASTER: Debug component unloaded successfully!")
	else:
		print("MASTER: Debug component not found!")

func _exit_tree():
	"""Called when the main node is about to be removed"""
	
	print("MASTER: Shutting down...")
	unload_debug_component()
	print("MASTER: Shutdown complete!")

func _process_ui_input(ui_input_action: String):
	"""Process UI input actions"""
	
	match ui_input_action:
		"pause":
			if game_running:
				pause_game()
			else:
				start_game()
		"look_ahead":
			print("Look ahead functionality - to be implemented")
		"shoot":
			# print("Shoot action - handled in main input processing")
			pass
		"debug_test":
			# Handle debug test key
			var ui_node = get_node_or_null("UI")
			if ui_node:
				var debug_ui = ui_node.get_node_or_null("DebugUI")
				if debug_ui and debug_ui.has_method("on_debug_key_pressed"):
					debug_ui.on_debug_key_pressed()
		_:
			print("Unknown UI input: ", ui_input_action)<|MERGE_RESOLUTION|>--- conflicted
+++ resolved
@@ -33,12 +33,6 @@
 	load_component("signal_manager")
 	load_component("input_handler")
 	load_component("physics_manager")
-<<<<<<< HEAD
-	
-	# Load space board
-	load_space_board()
-=======
->>>>>>> e16bbf6f
 	
 	# Load camera component
 	load_camera_component()
